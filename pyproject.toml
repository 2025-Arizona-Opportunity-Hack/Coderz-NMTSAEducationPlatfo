[project]
name = "nmtsa-lms"
version = "0.1.0"
description = "Add your description here"
readme = "README.md"
requires-python = ">=3.13"
dependencies = [
    "authlib>=1.6.5",
    "django>=5.2.7",
    "django-restframework>=0.0.1",
    "django-taggit>=6.1.0",
    "python-dotenv>=1.1.1",
    "requests>=2.32.5",
    "pillow>=11.0.0",
    "moviepy>=1.0.3",
<<<<<<< HEAD
    "supermemory>=0.1.0",
=======
    "supermemory>=3.4.0",
    "paypal-checkout-serversdk>=1.0.1",
>>>>>>> baabf059
]<|MERGE_RESOLUTION|>--- conflicted
+++ resolved
@@ -13,10 +13,6 @@
     "requests>=2.32.5",
     "pillow>=11.0.0",
     "moviepy>=1.0.3",
-<<<<<<< HEAD
-    "supermemory>=0.1.0",
-=======
     "supermemory>=3.4.0",
     "paypal-checkout-serversdk>=1.0.1",
->>>>>>> baabf059
 ]